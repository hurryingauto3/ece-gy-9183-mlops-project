--- conflicted
+++ resolved
@@ -144,9 +144,8 @@
     restart: unless-stopped
     depends_on:
       - prometheus
-<<<<<<< HEAD
       - mlflow  # Added dependency on mlflow service
-=======
+
 
 # --- ETL Job Service ---
 
@@ -260,8 +259,6 @@
   #     - TRAIN_CROP_NAME=${TRAIN_CROP_NAME:-corn}
 
 
->>>>>>> 31e53285
-
 # Define named volumes for data persistence
 volumes:
   mlflow_tracking_data:
