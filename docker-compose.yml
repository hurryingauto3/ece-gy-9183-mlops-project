services:
  mlflow:
    profiles: ["services"]
    image: ghcr.io/mlflow/mlflow:v2.0.1
    container_name: mlflow-container
    platform: linux/amd64 # CHANGE to linux/arm64/v8 if your host is ARM64 (uname -m is aarch64)
                          # CHANGE to linux/arm64/v8 if your host is ARM64 (uname -m is aarch64)
    ports:
      # IMPORTANT: Your .env has MLFLOW_TRACKING_URI=http://mlflow:5000
      # Your compose maps 5001:5001.
      # To be consistent and use the compose port, change MLFLOW_TRACKING_URI in .env to 5001
      # Or change this ports mapping to "5000:5000" and the --port below to 5000.
      # Let's assume you change .env to 5001 for now.
      - "5001:5001"
    environment:
      # Pass standard OpenStack OS_* variables required by openstack.connect() / MLflow Swift
      # using Application Credentials
      - OS_AUTH_URL=${OS_AUTH_URL} # From .env
      - OS_AUTH_TYPE=${OS_AUTH_TYPE}
      - OS_APPLICATION_CREDENTIAL_ID=${OS_APPLICATION_CREDENTIAL_ID} # From .env
      - OS_APPLICATION_CREDENTIAL_SECRET=${OS_APPLICATION_CREDENTIAL_SECRET} # From .env
      # Include Project ID and Region Name, as they are still relevant
      # - OS_PROJECT_ID=${OS_PROJECT_ID} # From .env - uncomment if needed by SDK/Swift backend
      - OS_REGION_NAME=${OS_REGION_NAME} # From .env (Optional)

      # MLflow Swift specific settings (mostly stay the same)
      - MLFLOW_S3_ENDPOINT_URL= # Leave blank for OpenStack
      - MLFLOW_S3_IGNORE_TLS=true
      # - MLFLOW_S3_REGION_NAME=${OS_REGION_NAME} # Can use OS_REGION_NAME here if needed

      # Backend store (metadata) - stays the same
      - MLFLOW_BACKEND_STORE_URI=sqlite:///mlflow/backend/mlflow.db
      # Point artifacts to Swift - stays the same (used by command line)
      - MLFLOW_ARTIFACT_LOCATION=${FS_OPENSTACK_SWIFT_CONTAINER_NAME}/mlflow-artifacts # Keep just the path part here

    volumes:
      # The backend store and artifact root locations reference these mounted volumes
      - mlflow_tracking_data:/mlflow/backend
      - mlflow_artifact_data:/mlflow/artifacts # This volume is less relevant for Swift artifacts, can be removed if not needed for local logging

    restart: unless-stopped

    # ADD THIS COMMAND BLOCK
    command:
      - mlflow
      - server
      - --backend-store-uri # Flag for the backend store
      - sqlite:///mlflow/backend/mlflow.db # Value pointing to the sqlite file in the volume
      - --default-artifact-root # CORRECT FLAG for artifact root in this MLflow version
      - swift://${FS_OPENSTACK_SWIFT_CONTAINER_NAME}/mlflow-artifacts # Value pointing to the Swift location using the env var
      - --host # Flag for the host to listen on
      - 0.0.0.0 # Listen on all interfaces
      - --port # Flag for the port to listen on
      - "5001" # Use port 5001 to match the ports mapping in compose

  # --- Feature Service ---
  feature-service:
    profiles: ["services", "gpu"]
    build:
      context: ./feature_serving # Corrected context
      dockerfile: Dockerfile
    container_name: feature-service-container
    ports:
      - target: 8001
        published: 8001
        protocol: tcp
        mode: ingress
    restart: unless-stopped
    environment:
      # Pass standard OpenStack OS_* variables required by openstack.connect()
      # using Application Credentials
      - OS_AUTH_URL=${OS_AUTH_URL}
      - OS_AUTH_TYPE=${OS_AUTH_TYPE}
      - OS_APPLICATION_CREDENTIAL_ID=${OS_APPLICATION_CREDENTIAL_ID}
      - OS_APPLICATION_CREDENTIAL_SECRET=${OS_APPLICATION_CREDENTIAL_SECRET}
      # Include Project ID and Region Name
      # - OS_PROJECT_ID=${OS_PROJECT_ID}
      - OS_REGION_NAME=${OS_REGION_NAME} # Optional

      # Your script specific variable (Swift container name)
      - FS_OPENSTACK_SWIFT_CONTAINER_NAME=${FS_OPENSTACK_SWIFT_CONTAINER_NAME}

      # Optional log level
      # - LOG_LEVEL=${LOG_LEVEL:-INFO}

  # --- Model Serving Service ---
  model-serving:
    profiles: ["services"]
    build:
      context: .
      dockerfile: model_serving/Dockerfile
    container_name: model-serving-container
    ports:
      - "8000:8000"
    environment:
      - FEATURE_SERVICE_URL=http://feature-service:8001
      - MLFLOW_TRACKING_URI=http://mlflow:5001
      - MLFLOW_MODEL_NAME=${MLFLOW_MODEL_NAME}
      - MLFLOW_MODEL_STAGE=${MLFLOW_MODEL_STAGE}
      
      # --- MLflow Dummy Mode Configuration (for fallback if MLflow is unavailable) ---
      # DUMMY_MODE is false by default; fallback to dummy assets happens if MLflow load fails.
      # Set MLFLOW_DUMMY_MODE=true in .env to force dummy mode.
      - MLFLOW_DUMMY_MODE=${MLFLOW_DUMMY_MODE:-true}
      # Paths for assets generated INSIDE the container by entrypoint.sh
      - MLFLOW_DUMMY_MODEL_PATH=/app/dummy_assets/dummy_model_state.pth
      - MLFLOW_DUMMY_FIPS_MAPPING_PATH=/app/dummy_assets/fips_to_id_mapping.json
      - MLFLOW_DUMMY_CROP_MAPPING_PATH=/app/dummy_assets/crop_to_id_mapping.json
      - MLFLOW_DUMMY_MODEL_NUM_BINS=${MLFLOW_DUMMY_MODEL_NUM_BINS:-5} # Can be overridden by .env
      # Directory for the asset generation script
      - DUMMY_ASSETS_DIR=/app/dummy_assets

      # API Settings
      - API_PREDICT_LIMIT=${API_PREDICT_LIMIT}
      - API_PREDICT_BATCH_LIMIT=${API_PREDICT_BATCH_LIMIT}
      - LOG_LEVEL=${LOG_LEVEL:-INFO}
    restart: unless-stopped
    depends_on:
      - feature-service
      - mlflow

  # --- Prometheus Service ---
  prometheus:
    profiles: ["services"]
    image: prom/prometheus:latest
    container_name: prometheus-container
    ports:
      - "9090:9090"
    volumes:
      - ./monitoring/prometheus/prometheus.yml:/etc/prometheus/prometheus.yml:ro
      - prometheus_data:/prometheus
    command:
      - '--config.file=/etc/prometheus/prometheus.yml'
      - '--storage.tsdb.path=/prometheus'
      - '--web.console.libraries=/usr/share/prometheus/console_libraries'
      - '--web.console.templates=/usr/share/prometheus/consoles'
    restart: unless-stopped
    depends_on:
      - model-serving

  # --- Grafana Service ---
  grafana:
    profiles: ["services"]  
    image: grafana/grafana:latest
    container_name: grafana-container
    ports:
      - "3000:3000"
    environment:
      - GF_SECURITY_ADMIN_USER=admin
      - GF_SECURITY_ADMIN_PASSWORD=admin
      - GF_PATHS_PROVISIONING=/etc/grafana/provisioning
    volumes:
      - ./monitoring/grafana/provisioning:/etc/grafana/provisioning
      - ./monitoring/grafana/dashboards:/etc/grafana/provisioning/dashboards
      - grafana_data:/var/lib/grafana
    restart: unless-stopped
    depends_on:
      - prometheus
      - mlflow  # Added dependency on mlflow service

  # --- Streamlit Dashboard Service ---
  dashboard:
    profiles: ["services"]
    build:
      context: ./dashboard
      dockerfile: Dockerfile
    container_name: dashboard-container
    ports:
      - "8501:8501"
    environment:
      - MODEL_SERVING_API_URL=http://model-serving:8000
      # You can add other necessary environment variables for the dashboard here
      # For example, if you want to control Streamlit's log level:
      # - STREAMLIT_LOG_LEVEL=debug 
    restart: unless-stopped
    depends_on:
      - model-serving # Dashboard needs the model-serving API to be available

  # --- Locust Load Testing Service ---
  locust-service:
    profiles: ["testing"] # Only run when explicitly requested
    build:
      context: ./monitoring
      dockerfile: Dockerfile
    container_name: locust-container
    ports:
      - "8089:8089" # Locust web UI
    # The locustfile.py inside the container is configured to use 
    # http://model-serving:8000 and http://feature-service:8001 as hosts.
    # Ensure this service is on the same network as model-serving and feature-service.
    # Docker Compose typically handles this by default by creating a default network.
    depends_on:
      - model-serving
      - feature-serving
    # command: -f /mnt/locust/locustfile.py --headless -u 10 -r 2 --run-time 1m # Example headless run

<<<<<<< HEAD
  # jupyter:
  #   profiles: ["gpu"]
  #   build:
  #     context: ./model_training
  #     dockerfile: Dockerfile.jupyter
  #   container_name: jupyter-container
  #   ports:
  #     - "8888:8888"
  #   volumes:
  #     - ./model_training:/app
  #   env_file:
  #     - ./model_training/.env.jupyter
  #   command: >
  #     poetry run jupyter notebook --ip=0.0.0.0 --port=8888 --no-browser --allow-root
  #   restart: unless-stopped
=======
  # --- Jupyter Notebook Service ---
  jupyter:
    profiles: ["gpu"]
    build:
      context: ./model_training
      dockerfile: Dockerfile.jupyter
    container_name: jupyter-container
    ports:
      - "8888:8888"
    volumes:
      - ./model_training:/app
    env_file:
      - ./model_training/.env.jupyter
    command: >
      poetry run jupyter notebook --ip=0.0.0.0 --port=8888 --no-browser --allow-root
    restart: unless-stopped

>>>>>>> 208c568e
# --- ETL Job Service ---

  # etl-download:
  #   build: ./etl_pipeline/extract
  #   container_name: etl-extract-container
  #   volumes:
  #     # - ./local_data:/app/data_lake
  #     # - /mnt/persistent/data_lake:/app/data_lake  # use persistent storage
  #     - /home/cc/swift_s3:/mnt/swift_store
  #   # Add this command section:
  #   command:
  #     - poetry
  #     - run
  #     - python # Or /usr/local/bin/python3 depending on your base image/install
  #     - /app/drive_to_swift_etl.py # Path to your script inside the container
  #     - ${GOOGLE_DRIVE_FOLDER_ID_HRRR} # Positional argument folder_id
  #     - ${GOOGLE_DRIVE_FOLDER_ID_USDA} 
  #     # - --swift-container # Named argument flag
  #     # - ${FS_OPENSTACK_SWIFT_CONTAINER_NAME} # Named argument value
  #     - --clean # Optional: Add --clean flag if you want it to clean up locally

  #   environment:
  #     # Explicitly pass OpenStack credentials to the container
  #     # These are needed by the openstack SDK within the script
  #     - OS_AUTH_URL=${OS_AUTH_URL}
  #     - OS_AUTH_TYPE=${OS_AUTH_TYPE}
  #     - OS_APPLICATION_CREDENTIAL_ID=${OS_APPLICATION_CREDENTIAL_ID}
  #     - OS_APPLICATION_CREDENTIAL_SECRET=${OS_APPLICATION_CREDENTIAL_SECRET}
  #     - OS_REGION_NAME=${OS_REGION_NAME}
  #     # Pass the container name as env var as well, useful for debugging
  #     # although the script reads it from command line via compose args
  #     # - FS_OPENSTACK_SWIFT_CONTAINER_NAME=${FS_OPENSTACK_SWIFT_CONTAINER_NAME}
  #     # Pass the folder ID as env var as well, useful for debugging
  #     - GOOGLE_DRIVE_FOLDER_ID_HRRR=${GOOGLE_DRIVE_FOLDER_ID_HRRR}
  #     - GOOGLE_DRIVE_FOLDER_ID_USDA=${GOOGLE_DRIVE_FOLDER_ID_USDA}

  # etl-transform:
  #   profiles: ["gpu"]
  #   build: ./etl_pipeline/transform
  #   container_name: etl-transform-container
  #   volumes:
  #     # - ./local_data:/app/data_lake  # Fetch data from local VM storage
  #     # - persistent_data:/mnt/project4/data
  #     - /mnt/persistent/data_lake:/app/data_lake
  #     - /mnt/persistent/project4/data:/mnt/project4/data
  #   # Add this command section:
  #   command:
  #     - poetry
  #     - run
  #     - python # Or /usr/local/bin/python3 depending on your base image/install
  #     - /app/transform.py # Path to your script inside the container
  #     - --swift-container # Named argument flag
  #     - ${FS_OPENSTACK_SWIFT_CONTAINER_NAME} # Named argument value
  #     - --clean # Optional: Add --clean flag if you want it to clean up locally

  #   environment:
  #     # Explicitly pass OpenStack credentials to the container
  #     # These are needed by the openstack SDK within the script
  #     - OS_AUTH_URL=${OS_AUTH_URL}
  #     - OS_AUTH_TYPE=${OS_AUTH_TYPE}
  #     - OS_APPLICATION_CREDENTIAL_ID=${OS_APPLICATION_CREDENTIAL_ID}
  #     - OS_APPLICATION_CREDENTIAL_SECRET=${OS_APPLICATION_CREDENTIAL_SECRET}
  #     - OS_REGION_NAME=${OS_REGION_NAME}
  #     # Pass the container name as env var as well, useful for debugging
  #     # although the script reads it from command line via compose args
  #     - FS_OPENSTACK_SWIFT_CONTAINER_NAME=${FS_OPENSTACK_SWIFT_CONTAINER_NAME}
  #     # Pass the folder ID as env var as well, useful for debugging


  # --- Model Training Job Service ---
  # model-training:
  #   profiles: ["gpu"]
  #   build:
  #     context: ./model_training
  #     dockerfile: Dockerfile
  #   container_name: model-training-container
  #   restart: "no"
  #   environment:
  #     # MLflow config
  #     - MLFLOW_TRACKING_URI=http://mlflow:5001
  #     - MLFLOW_MODEL_NAME=${MLFLOW_MODEL_NAME}
  #     - MLFLOW_MODEL_STAGE=${MLFLOW_MODEL_STAGE}
  #     - MLFLOW_EXPERIMENT_NAME=${MLFLOW_EXPERIMENT_NAME}

  #     # Pass standard OpenStack OS_* variables required by openstack.connect() (for data loading)
  #     # using Application Credentials
  #     - OS_AUTH_URL=${OS_AUTH_URL}
  #     - OS_AUTH_TYPE=${OS_AUTH_TYPE}
  #     - OS_APPLICATION_CREDENTIAL_ID=${OS_APPLICATION_CREDENTIAL_ID}
  #     - OS_APPLICATION_CREDENTIAL_SECRET=${OS_APPLICATION_CREDENTIAL_SECRET}
  #     # Include Project ID and Region Name
  #     # - OS_PROJECT_ID=${OS_PROJECT_ID}
  #     - OS_REGION_NAME=${OS_REGION_NAME} # Optional

  #     # Your script specific variable (Swift container name for data)
  #     - FS_OPENSTACK_SWIFT_CONTAINER_NAME=${FS_OPENSTACK_SWIFT_CONTAINER_NAME}

  #     # Pass training hyperparameters (use placeholders reading from .env or shell)
  #     # Defaults are set in train_job.py, but explicit variables are clearer
  #     - TRAIN_EPOCHS=${TRAIN_EPOCHS:-50}
  #     - TRAIN_LR=${TRAIN_LR:-1e-3}
  #     - TRAIN_BATCH_SIZE=${TRAIN_BATCH_SIZE:-32}
  #     - TRAIN_FIPS_EMBEDDING_DIM=${TRAIN_FIPS_EMBEDDING_DIM:-16}
  #     - TRAIN_HIDDEN_DIM=${TRAIN_HIDDEN_DIM:-64}
  #     - TRAIN_LSTM_LAYERS=${TRAIN_LSTM_LAYERS:-1}
  #     - TRAIN_TCN_CHANNELS=${TRAIN_TCN_CHANNELS:-64,32}
  #     - TRAIN_DROPOUT_RATE=${TRAIN_DROPOUT_RATE:-0.1}
  #     - TRAIN_HOLDOUT_YEAR=${TRAIN_HOLDOUT_YEAR:-}
  #     - TRAIN_VAL_YEAR_RATIO=${TRAIN_VAL_YEAR_RATIO:-0.2}
  #     - TRAIN_CROP_NAME=${TRAIN_CROP_NAME:-corn}


# Define named volumes for data persistence
volumes:
  mlflow_tracking_data:
  mlflow_artifact_data:
  prometheus_data:
  grafana_data:
  persistent_data:
<|MERGE_RESOLUTION|>--- conflicted
+++ resolved
@@ -194,7 +194,6 @@
       - feature-serving
     # command: -f /mnt/locust/locustfile.py --headless -u 10 -r 2 --run-time 1m # Example headless run
 
-<<<<<<< HEAD
   # jupyter:
   #   profiles: ["gpu"]
   #   build:
@@ -210,25 +209,7 @@
   #   command: >
   #     poetry run jupyter notebook --ip=0.0.0.0 --port=8888 --no-browser --allow-root
   #   restart: unless-stopped
-=======
-  # --- Jupyter Notebook Service ---
-  jupyter:
-    profiles: ["gpu"]
-    build:
-      context: ./model_training
-      dockerfile: Dockerfile.jupyter
-    container_name: jupyter-container
-    ports:
-      - "8888:8888"
-    volumes:
-      - ./model_training:/app
-    env_file:
-      - ./model_training/.env.jupyter
-    command: >
-      poetry run jupyter notebook --ip=0.0.0.0 --port=8888 --no-browser --allow-root
-    restart: unless-stopped
-
->>>>>>> 208c568e
+
 # --- ETL Job Service ---
 
   # etl-download:
